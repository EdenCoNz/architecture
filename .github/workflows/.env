# ━━━━━━━━━━━━━━━━━━━━━━━━━━━━━━━━━━━━━━━━━━━━━━━━━━━━━━━━━━━━━━━━━━━━━━━━
# GitHub Actions Secrets Configuration
# ━━━━━━━━━━━━━━━━━━━━━━━━━━━━━━━━━━━━━━━━━━━━━━━━━━━━━━━━━━━━━━━━━━━━━━━
#
# ⚠️  This file documents required secrets - it does NOT contain actual values.
# Configure actual secrets at: Repository Settings → Secrets and variables → Actions
#

# ============================================================================
# Required Secrets
# ============================================================================

# TARGET_REPO_PAT
# ---------------
# Purpose: Authenticate and push to EdenCoNz/proform repository
# Used by: .github/workflows/sync-to-proform.yml
#
# How to create:
#   1. GitHub Settings → Developer settings → Personal access tokens → Fine-grained tokens
#   2. Generate new token with:
#      - Repository access: Only EdenCoNz/proform
#      - Permissions: Contents (Read and write)
#   3. Add to repository: Settings → Secrets and variables → Actions → New repository secret
#      - Name: TARGET_REPO_PAT
#      - Value: <paste token>
#
# Recommended: Set 90-day expiration and create calendar reminder to rotate

# ============================================================================
# Frontend CI/CD (frontend-ci.yml)
# ============================================================================

# GITHUB_TOKEN Permissions
# ------------------------
# The workflow uses the built-in GITHUB_TOKEN with the following permissions:
#
# - contents: read (checkout code, read repository)
# - pull-requests: write (post coverage reports to PRs)
# - checks: write (create check runs)
<<<<<<< HEAD
# - issues: write (auto-close issues on successful build via reusable workflow)
#
# Auto-Close Issue Feature (Reusable Workflow):
# The frontend-ci.yml workflow calls the reusable auto-close-issue.yml workflow
# when all jobs succeed on the main branch. The reusable workflow:
# - Parses commit messages for "Fix issue #N" or "Fix issue N" (case-insensitive)
# - Automatically closes the referenced issue with a comment linking to the commit
# - Can be reused by other workflows that need auto-close functionality
#
# See: .github/workflows/auto-close-issue.yml for implementation details
=======
# - issues: write (auto-close issues on successful build)
#
# Auto-Close Issue Feature:
# When a commit to main branch contains "Fix issue #N" or "Fix issue N"
# in the commit message, and all workflow jobs succeed, the referenced
# issue is automatically closed with a comment linking to the commit.
>>>>>>> 1250a8a0

# Current Status: No additional secrets required
#
# The frontend CI/CD workflow runs using GITHUB_TOKEN for:
# - ESLint linting checks
# - Prettier formatting checks
# - TypeScript type checking
# - Production builds
# - Build artifact generation and upload
# - Security audit (npm audit)
<<<<<<< HEAD
# - Auto-closing issues on successful workflow runs (main branch only, via reusable workflow)
=======
# - Auto-closing issues on successful workflow runs (main branch only)
>>>>>>> 1250a8a0
#
# Future Secrets (when implementing deployment):
# - Cloud provider credentials (AWS_ACCESS_KEY_ID, AWS_SECRET_ACCESS_KEY, etc.)
# - Deployment API tokens (NETLIFY_AUTH_TOKEN, VERCEL_TOKEN, etc.)
# - Environment-specific configuration secrets

# ============================================================================
# Auto-Close Issue (auto-close-issue.yml) - Reusable Workflow
# ============================================================================

# GITHUB_TOKEN Permissions
# ------------------------
# This reusable workflow requires the following permissions from calling workflows:
#
# - issues: write (close issues and add comments)
# - contents: read (access repository metadata)
#
# Inputs Required:
# ----------------
# - commit-message: The commit message to parse for issue references
# - repository: Repository in owner/name format
# - sha: Commit SHA that fixed the issue
# - workflow-name: (optional) Name of calling workflow for issue comment
#
# Usage Pattern:
# The workflow searches commit messages for the pattern "Fix issue #N" or "Fix issue N"
# (case-insensitive) and automatically closes the referenced issue if it exists and is open.
#
# Example Usage:
#   jobs:
#     auto-close:
#       uses: ./.github/workflows/auto-close-issue.yml
#       with:
#         commit-message: ${{ github.event.head_commit.message }}
#         repository: ${{ github.repository }}
#         sha: ${{ github.sha }}
#         workflow-name: 'My Workflow Name'
#       permissions:
#         issues: write
#         contents: read
#
# Current Users:
# - frontend-ci.yml (runs on main branch after all jobs succeed)<|MERGE_RESOLUTION|>--- conflicted
+++ resolved
@@ -37,7 +37,7 @@
 # - contents: read (checkout code, read repository)
 # - pull-requests: write (post coverage reports to PRs)
 # - checks: write (create check runs)
-<<<<<<< HEAD
+
 # - issues: write (auto-close issues on successful build via reusable workflow)
 #
 # Auto-Close Issue Feature (Reusable Workflow):
@@ -48,14 +48,6 @@
 # - Can be reused by other workflows that need auto-close functionality
 #
 # See: .github/workflows/auto-close-issue.yml for implementation details
-=======
-# - issues: write (auto-close issues on successful build)
-#
-# Auto-Close Issue Feature:
-# When a commit to main branch contains "Fix issue #N" or "Fix issue N"
-# in the commit message, and all workflow jobs succeed, the referenced
-# issue is automatically closed with a comment linking to the commit.
->>>>>>> 1250a8a0
 
 # Current Status: No additional secrets required
 #
@@ -66,11 +58,8 @@
 # - Production builds
 # - Build artifact generation and upload
 # - Security audit (npm audit)
-<<<<<<< HEAD
+
 # - Auto-closing issues on successful workflow runs (main branch only, via reusable workflow)
-=======
-# - Auto-closing issues on successful workflow runs (main branch only)
->>>>>>> 1250a8a0
 #
 # Future Secrets (when implementing deployment):
 # - Cloud provider credentials (AWS_ACCESS_KEY_ID, AWS_SECRET_ACCESS_KEY, etc.)
