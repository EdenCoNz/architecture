/**
 * Root App Component
 *
 * Main application shell providing theme, layout structure, routing, and global providers.
 * Implements Material UI best practices with proper accessibility support.
 */

import { ThemeProvider } from '@mui/material/styles';
import { CssBaseline, Box } from '@mui/material';
import { BrowserRouter, Routes, Route } from 'react-router-dom';
import theme from './theme';
import { Header } from './components/layout';
import { Home, NotFound } from './pages';
import './styles/global.css';

function App() {
  return (
    <ThemeProvider theme={theme}>
      {/* CssBaseline provides consistent CSS reset across browsers */}
      <CssBaseline />

      {/* React Router for client-side routing */}
      <BrowserRouter>
        {/* Skip link for accessibility - keyboard and screen reader users */}
        <a href="#main-content" className="skip-link">
<<<<<<< HEAD
          Skip to main content?!!sss
=======
          Skip to main content?!!
>>>>>>> 08dfba9d
        </a>

        {/* Application Shell */}
        <Box
          sx={{
            display: 'flex',
            flexDirection: 'column',
            minHeight: '100vh',
          }}
        >
          {/* Header with sticky positioning */}
          <Header />

          {/* Main content area with routes */}
          <Box
            component="main"
            id="main-content"
            sx={{
              flexGrow: 1,
              py: 4,
            }}
          >
            <Routes>
              {/* Home route */}
              <Route path="/" element={<Home />} />

              {/* 404 Not Found route - catches all unmatched routes */}
              <Route path="*" element={<NotFound />} />
            </Routes>
          </Box>
        </Box>
      </BrowserRouter>
    </ThemeProvider>
  );
}

export default App;<|MERGE_RESOLUTION|>--- conflicted
+++ resolved
@@ -23,11 +23,8 @@
       <BrowserRouter>
         {/* Skip link for accessibility - keyboard and screen reader users */}
         <a href="#main-content" className="skip-link">
-<<<<<<< HEAD
           Skip to main content?!!sss
-=======
           Skip to main content?!!
->>>>>>> 08dfba9d
         </a>
 
         {/* Application Shell */}
