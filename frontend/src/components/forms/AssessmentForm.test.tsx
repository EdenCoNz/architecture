/**
 * AssessmentForm Component Tests
 *
 * Test suite for the onboarding assessment form that collects user information
 * for personalized training program generation.
 *
 * Story 11.7: Complete Assessment Form
 */

import { describe, it, expect, vi } from 'vitest';
import { render, screen, waitFor } from '@testing-library/react';
import userEvent from '@testing-library/user-event';
import { AssessmentForm } from './AssessmentForm';

describe('AssessmentForm', () => {
  describe('Form Validation and Submit Button State', () => {
    it('should disable submit button when required fields are missing', () => {
      render(<AssessmentForm onSubmit={vi.fn()} />);

      const submitButton = screen.getByRole('button', { name: /submit/i });
      expect(submitButton).toBeDisabled();
    });

    it('should show which fields are incomplete when submit is disabled', () => {
      render(<AssessmentForm onSubmit={vi.fn()} />);

      // All required fields should be visible
      expect(screen.getByRole('heading', { name: /select your sport/i })).toBeInTheDocument();
      expect(screen.getByLabelText(/age/i)).toBeInTheDocument();
      expect(screen.getByRole('heading', { name: /experience level/i })).toBeInTheDocument();
      expect(screen.getByRole('heading', { name: /days per week/i })).toBeInTheDocument();
      expect(screen.getByRole('heading', { name: /what equipment/i })).toBeInTheDocument();
    });

    it('should enable submit button when all required fields are completed', async () => {
      const user = userEvent.setup();
      render(<AssessmentForm onSubmit={vi.fn()} />);

      // Fill in all required fields
      // Sport selection
      const footballCard = screen.getByRole('button', { name: /select football/i });
      await user.click(footballCard);

      // Age
      const ageInput = screen.getByLabelText(/age/i);
      await user.type(ageInput, '25');

      // Experience level
      const intermediateRadio = screen.getByRole('radio', { name: /intermediate/i });
      await user.click(intermediateRadio);

      // Training days
      const trainingDays = screen.getByRole('button', { name: /4-5 days/i });
      await user.click(trainingDays);

      // Injury history (No injuries - this is valid)
      const noInjuries = screen.getByRole('radio', { name: /no.*injur/i });
      await user.click(noInjuries);

      // Equipment (one required)
      const noEquipmentButton = screen.getByRole('button', { name: /no equipment/i });
      await user.click(noEquipmentButton);

      // Submit button should now be enabled
      const submitButton = screen.getByRole('button', { name: /submit/i });
      await waitFor(() => {
        expect(submitButton).toBeEnabled();
      });
    });

    it('should validate age is at least 13', async () => {
      const user = userEvent.setup();
      render(<AssessmentForm onSubmit={vi.fn()} />);

      const ageInput = screen.getByLabelText(/age/i);
      await user.type(ageInput, '12');
      await user.tab(); // Trigger blur

      await waitFor(() => {
        expect(screen.getByText(/you must be at least 13 years old/i)).toBeInTheDocument();
      });
    });

    it('should validate age is not more than 100', async () => {
      const user = userEvent.setup();
      render(<AssessmentForm onSubmit={vi.fn()} />);

      const ageInput = screen.getByLabelText(/age/i);
      await user.clear(ageInput);
      await user.type(ageInput, '101');
      await user.tab(); // Trigger blur

      await waitFor(() => {
        expect(screen.getByText(/please enter a valid age/i)).toBeInTheDocument();
      });
    });
  });

  describe('Form Submission', () => {
    it('should show confirmation message when form is submitted successfully', async () => {
      const user = userEvent.setup();
      const mockSubmit = vi.fn().mockResolvedValue({ success: true });
      render(<AssessmentForm onSubmit={mockSubmit} />);

      // Fill in all required fields
      await user.click(screen.getByRole('button', { name: /select football/i }));
      await user.type(screen.getByLabelText(/age/i), '25');
      await user.click(screen.getByRole('radio', { name: /intermediate/i }));
      await user.click(screen.getByRole('button', { name: /4-5 days/i }));
      await user.click(screen.getByRole('radio', { name: /no.*injur/i }));
      await user.click(screen.getByRole('button', { name: /no equipment/i }));

      const submitButton = screen.getByRole('button', { name: /submit/i });
      await user.click(submitButton);

      await waitFor(() => {
        expect(screen.getByText(/assessment is being processed/i)).toBeInTheDocument();
      });
    });

    it('should show loading state during form submission', async () => {
      const user = userEvent.setup();
      // Use a promise that doesn't auto-resolve to keep loading state active
      let resolveSubmit: (value: { success: boolean }) => void;
      const submitPromise = new Promise<{ success: boolean }>((resolve) => {
        resolveSubmit = resolve;
      });
      const mockSubmit = vi.fn(() => submitPromise);

      render(<AssessmentForm onSubmit={mockSubmit} />);

      // Fill in all required fields
      await user.click(screen.getByRole('button', { name: /select football/i }));
      await user.type(screen.getByLabelText(/age/i), '25');
      await user.click(screen.getByRole('radio', { name: /intermediate/i }));
      await user.click(screen.getByRole('button', { name: /4-5 days/i }));
      await user.click(screen.getByRole('radio', { name: /no.*injur/i }));
      await user.click(screen.getByRole('button', { name: /no equipment/i }));

      const submitButton = screen.getByRole('button', { name: /submit/i });
      await user.click(submitButton);

<<<<<<< HEAD
      // Button should show loading state
      // Use waitFor to handle async state updates
      await waitFor(() => {
        expect(submitButton).toBeDisabled();
        expect(screen.getByRole('progressbar')).toBeInTheDocument();
      });
=======
      // Wait for the progress bar to appear - this confirms we're in loading state
      await screen.findByRole('progressbar');

      // Button should be disabled during loading
      expect(submitButton).toBeDisabled();

      // Button text should indicate loading
      expect(submitButton).toHaveTextContent(/submitting/i);

      // Resolve the promise to clean up
      resolveSubmit!({ success: true });
>>>>>>> 3b2de6b1
    });

    it('should call onSubmit with form data when submitted', async () => {
      const user = userEvent.setup();
      const mockSubmit = vi.fn().mockResolvedValue({ success: true });
      render(<AssessmentForm onSubmit={mockSubmit} />);

      // Fill in all required fields
      await user.click(screen.getByRole('button', { name: /select football/i }));
      await user.type(screen.getByLabelText(/age/i), '25');
      await user.click(screen.getByRole('radio', { name: /intermediate/i }));
      await user.click(screen.getByRole('button', { name: /4-5 days/i }));
      await user.click(screen.getByRole('radio', { name: /no.*injur/i }));
      await user.click(screen.getByRole('button', { name: /no equipment/i }));

      const submitButton = screen.getByRole('button', { name: /submit/i });
      await user.click(submitButton);

      await waitFor(() => {
        expect(mockSubmit).toHaveBeenCalledWith({
          sport: 'football',
          age: 25,
          experienceLevel: 'intermediate',
          trainingDays: '4-5',
          injuries: null,
          equipment: ['no-equipment'],
        });
      });
    });
  });

  describe('Form Submission Errors', () => {
    it('should show error message when submission fails', async () => {
      const user = userEvent.setup();
      const mockSubmit = vi.fn().mockRejectedValue(new Error('Network error'));
      render(<AssessmentForm onSubmit={mockSubmit} />);

      // Fill in all required fields
      await user.click(screen.getByRole('button', { name: /select football/i }));
      await user.type(screen.getByLabelText(/age/i), '25');
      await user.click(screen.getByRole('radio', { name: /intermediate/i }));
      await user.click(screen.getByRole('button', { name: /4-5 days/i }));
      await user.click(screen.getByRole('radio', { name: /no.*injur/i }));
      await user.click(screen.getByRole('button', { name: /no equipment/i }));

      const submitButton = screen.getByRole('button', { name: /submit/i });
      await user.click(submitButton);

      await waitFor(() => {
        expect(
          screen.getByText(/unable to save your assessment.*please try again/i)
        ).toBeInTheDocument();
      });
    });

    it(
      'should retain entered data when submission fails',
      async () => {
        const user = userEvent.setup();
        const mockSubmit = vi.fn().mockRejectedValue(new Error('Network error'));
        render(<AssessmentForm onSubmit={mockSubmit} />);

        // Fill in all required fields
        await user.click(screen.getByRole('button', { name: /select football/i }));
        await user.type(screen.getByLabelText(/age/i), '25');
        await user.click(screen.getByRole('radio', { name: /intermediate/i }));
        await user.click(screen.getByRole('button', { name: /4-5 days/i }));
        await user.click(screen.getByRole('radio', { name: /no.*injur/i }));
        await user.click(screen.getByRole('button', { name: /no equipment/i }));

        const submitButton = screen.getByRole('button', { name: /submit/i });
        await user.click(submitButton);

        // Wait for error
        await waitFor(
          () => {
            expect(screen.getByText(/unable to save your assessment/i)).toBeInTheDocument();
          },
          { timeout: 10000 }
        );

        // Check that data is still present
        expect(screen.getByLabelText(/age/i)).toHaveValue(25);
        const intermediateRadio = screen.getByRole('radio', {
          name: /intermediate/i,
        }) as HTMLInputElement;
        expect(intermediateRadio.checked).toBe(true);
      },
      { timeout: 15000 }
    );

    it('should allow retry after failed submission', async () => {
      const user = userEvent.setup();
      const mockSubmit = vi
        .fn()
        .mockRejectedValueOnce(new Error('Network error'))
        .mockResolvedValueOnce({ success: true });

      render(<AssessmentForm onSubmit={mockSubmit} />);

      // Fill in all required fields
      await user.click(screen.getByRole('button', { name: /select football/i }));
      await user.type(screen.getByLabelText(/age/i), '25');
      await user.click(screen.getByRole('radio', { name: /intermediate/i }));
      await user.click(screen.getByRole('button', { name: /4-5 days/i }));
      await user.click(screen.getByRole('radio', { name: /no.*injur/i }));
      await user.click(screen.getByRole('button', { name: /no equipment/i }));

      const submitButton = screen.getByRole('button', { name: /submit/i });

      // First attempt - should fail
      await user.click(submitButton);
      await waitFor(() => {
        expect(screen.getByText(/unable to save your assessment/i)).toBeInTheDocument();
      });

      // Second attempt - should succeed
      await user.click(submitButton);
      await waitFor(() => {
        expect(screen.getByText(/assessment is being processed/i)).toBeInTheDocument();
      });

      expect(mockSubmit).toHaveBeenCalledTimes(2);
    });
  });

  describe('Equipment Selection - Story 19.4 (Single Selection)', () => {
    it('should select only one equipment level when clicked', async () => {
      const user = userEvent.setup();
      render(<AssessmentForm onSubmit={vi.fn()} />);

      // Select "No equipment"
      const noEquipmentButton = screen.getByRole('button', { name: /no equipment/i });
      await user.click(noEquipmentButton);

      // Verify only "No equipment" is selected
      const noEquipmentCard = noEquipmentButton.closest('[class*="MuiCard"]');
      expect(noEquipmentCard).toHaveStyle({ borderColor: expect.stringContaining('primary') });
    });

    it('should deselect previous equipment level when selecting a new one (Story 19.4 AC 1)', async () => {
      const user = userEvent.setup();
      const mockSubmit = vi.fn().mockResolvedValue({ success: true });
      render(<AssessmentForm onSubmit={mockSubmit} />);

      // Fill in required fields first
      await user.click(screen.getByRole('button', { name: /select football/i }));
      await user.type(screen.getByLabelText(/age/i), '25');
      await user.click(screen.getByRole('radio', { name: /intermediate/i }));
      await user.click(screen.getByRole('button', { name: /4-5 days/i }));
      await user.click(screen.getByRole('radio', { name: /no.*injur/i }));

      // Select "No Equipment"
      const noEquipmentButton = screen.getByRole('button', { name: /^No Equipment/i });
      await user.click(noEquipmentButton);

      // Submit and verify No Equipment was submitted
      let submitButton = screen.getByRole('button', { name: /submit/i });
      await user.click(submitButton);

      await waitFor(() => {
        expect(mockSubmit).toHaveBeenCalledWith(
          expect.objectContaining({
            equipment: ['no-equipment'],
          })
        );
      });

      mockSubmit.mockClear();

      // Now select "Basic Equipment"
      const basicEquipmentButton = screen.getByRole('button', { name: /^Basic Equipment/i });
      await user.click(basicEquipmentButton);

      // Story 19.6: When selecting basic equipment, need to select at least one item
      const dumbbellButton = screen.getByRole('button', { name: /^Dumbbell$/i });
      await user.click(dumbbellButton);

      // Submit again
      submitButton = screen.getByRole('button', { name: /submit/i });
      await user.click(submitButton);

      // Verify only Basic Equipment is in the data (No Equipment was deselected)
      await waitFor(() => {
        expect(mockSubmit).toHaveBeenCalledWith(
          expect.objectContaining({
            equipment: ['basic-equipment'],
            equipmentItems: expect.arrayContaining(['dumbbell']),
          })
        );
      });
    }, 20000); // Increased timeout to 20s due to complex multi-step interaction

    it('should only allow one equipment level selected at a time (Story 19.4 AC 2)', async () => {
      const user = userEvent.setup();
      const mockSubmit = vi.fn().mockResolvedValue({ success: true });
      render(<AssessmentForm onSubmit={mockSubmit} />);

      // Fill in required fields
      await user.click(screen.getByRole('button', { name: /select football/i }));
      await user.type(screen.getByLabelText(/age/i), '25');
      await user.click(screen.getByRole('radio', { name: /intermediate/i }));
      await user.click(screen.getByRole('button', { name: /4-5 days/i }));
      await user.click(screen.getByRole('radio', { name: /no.*injur/i }));

      // Click all three equipment options rapidly to simulate trying to select multiple
      const noEquipmentButton = screen.getByRole('button', { name: /^No Equipment/i });
      const basicEquipmentButton = screen.getByRole('button', { name: /^Basic Equipment/i });
      const fullGymButton = screen.getByRole('button', { name: /^Full Gym/i });

      await user.click(noEquipmentButton);
      await user.click(basicEquipmentButton);
      await user.click(fullGymButton);

      // Submit form
      const submitButton = screen.getByRole('button', { name: /submit/i });
      await user.click(submitButton);

      // Only the most recent selection (Full Gym) should be in the submitted data
      await waitFor(() => {
        expect(mockSubmit).toHaveBeenCalledWith(
          expect.objectContaining({
            equipment: ['full-gym'],
          })
        );
      });
    });

    it('should allow form submission when non-basic equipment is selected (Story 19.4 AC 3)', async () => {
      const user = userEvent.setup();
      const mockSubmit = vi.fn().mockResolvedValue({ success: true });
      render(<AssessmentForm onSubmit={mockSubmit} />);

      // Fill in all required fields
      await user.click(screen.getByRole('button', { name: /select football/i }));
      await user.type(screen.getByLabelText(/age/i), '25');
      await user.click(screen.getByRole('radio', { name: /intermediate/i }));
      await user.click(screen.getByRole('button', { name: /4-5 days/i }));
      await user.click(screen.getByRole('radio', { name: /no.*injur/i }));

      // Select "No Equipment" (non-basic)
      await user.click(screen.getByRole('button', { name: /^No Equipment/i }));

      const submitButton = screen.getByRole('button', { name: /submit/i });
      expect(submitButton).toBeEnabled();

      // Submit should work
      await user.click(submitButton);
      await waitFor(() => {
        expect(mockSubmit).toHaveBeenCalledWith(
          expect.objectContaining({
            equipment: ['no-equipment'],
          })
        );
      });
    });

    it('should only allow one equipment level in form data (Story 19.4 AC 2)', async () => {
      const user = userEvent.setup();
      const mockSubmit = vi.fn().mockResolvedValue({ success: true });
      render(<AssessmentForm onSubmit={mockSubmit} />);

      // Fill in all required fields
      await user.click(screen.getByRole('button', { name: /select football/i }));
      await user.type(screen.getByLabelText(/age/i), '25');
      await user.click(screen.getByRole('radio', { name: /intermediate/i }));
      await user.click(screen.getByRole('button', { name: /4-5 days/i }));
      await user.click(screen.getByRole('radio', { name: /no.*injur/i }));

      // Select multiple equipment options sequentially
      const noEquipmentButton = screen.getByRole('button', { name: /^No Equipment/i });
      const basicEquipmentButton = screen.getByRole('button', { name: /^Basic Equipment/i });
      const fullGymButton = screen.getByRole('button', { name: /^Full Gym/i });

      await user.click(noEquipmentButton);
      await user.click(basicEquipmentButton);
      await user.click(fullGymButton);

      const submitButton = screen.getByRole('button', { name: /submit/i });
      await user.click(submitButton);

      // Only the most recent selection (full-gym) should be submitted
      await waitFor(() => {
        expect(mockSubmit).toHaveBeenCalledWith(
          expect.objectContaining({
            equipment: ['full-gym'],
          })
        );
      });
    });
  });

  describe('Equipment Follow-up Section - Story 19.5', () => {
    it('should show basic equipment follow-up section when basic equipment is selected', async () => {
      const user = userEvent.setup();
      render(<AssessmentForm onSubmit={vi.fn()} />);

      // Select "Basic Equipment"
      const basicEquipmentButton = screen.getByRole('button', { name: /^Basic Equipment/i });
      await user.click(basicEquipmentButton);

      // Follow-up section should appear
      await waitFor(() => {
        expect(
          screen.getByText(/please specify which equipment items you have/i)
        ).toBeInTheDocument();
      });
    });

    it('should not show basic equipment follow-up section when no equipment is selected', () => {
      render(<AssessmentForm onSubmit={vi.fn()} />);

      // No Equipment is the default state, follow-up should not appear
      expect(
        screen.queryByText(/please specify which equipment items you have/i)
      ).not.toBeInTheDocument();
    });

    it('should not show basic equipment follow-up section when full gym is selected', async () => {
      const user = userEvent.setup();
      render(<AssessmentForm onSubmit={vi.fn()} />);

      // Select "Full Gym"
      const fullGymButton = screen.getByRole('button', { name: /^Full Gym/i });
      await user.click(fullGymButton);

      // Follow-up section should NOT appear
      expect(
        screen.queryByText(/please specify which equipment items you have/i)
      ).not.toBeInTheDocument();
    });

    it('should hide follow-up section and clear selections when switching from basic to another option', async () => {
      const user = userEvent.setup();
      render(<AssessmentForm onSubmit={vi.fn()} />);

      // Select "Basic Equipment"
      const basicEquipmentButton = screen.getByRole('button', { name: /^Basic Equipment/i });
      await user.click(basicEquipmentButton);

      // Verify follow-up section appears
      await waitFor(() => {
        expect(
          screen.getByText(/please specify which equipment items you have/i)
        ).toBeInTheDocument();
      });

      // Select a predefined item (e.g., Dumbbell)
      const dumbbellButton = screen.getByRole('button', { name: /^Dumbbell$/i });
      await user.click(dumbbellButton);

      // Switch to "Full Gym"
      const fullGymButton = screen.getByRole('button', { name: /^Full Gym/i });
      await user.click(fullGymButton);

      // Follow-up section should disappear
      await waitFor(() => {
        expect(
          screen.queryByText(/please specify which equipment items you have/i)
        ).not.toBeInTheDocument();
      });

      // Equipment item selections should be cleared (Dumbbell should be deselected)
      const dumbbellCheckIcon = dumbbellButton.querySelector('[data-testid="CheckCircleIcon"]');
      expect(dumbbellCheckIcon).not.toBeInTheDocument();
    });

    it('should display all equipment item selection controls when follow-up section is visible', async () => {
      const user = userEvent.setup();
      render(<AssessmentForm onSubmit={vi.fn()} />);

      // Select "Basic Equipment"
      const basicEquipmentButton = screen.getByRole('button', { name: /^Basic Equipment/i });
      await user.click(basicEquipmentButton);

      // All predefined items should be visible
      await waitFor(() => {
        expect(screen.getByRole('button', { name: /^Dumbbell$/i })).toBeInTheDocument();
        expect(screen.getByRole('button', { name: /^Barbell$/i })).toBeInTheDocument();
        expect(screen.getByRole('button', { name: /^Kettlebell$/i })).toBeInTheDocument();
        expect(screen.getByRole('button', { name: /^Resistance Bands$/i })).toBeInTheDocument();
        expect(screen.getByRole('button', { name: /^Pull-up Bar$/i })).toBeInTheDocument();
        expect(screen.getByRole('button', { name: /^Bench$/i })).toBeInTheDocument();
        expect(screen.getByRole('button', { name: /^Yoga Mat$/i })).toBeInTheDocument();
      });
    });

    it('should persist basic equipment items when navigating back to the step', async () => {
      const user = userEvent.setup();
      const mockSubmit = vi.fn().mockResolvedValue({ success: true });
      render(<AssessmentForm onSubmit={mockSubmit} />);

      // Fill in all required fields first
      await user.click(screen.getByRole('button', { name: /select football/i }));
      await user.type(screen.getByLabelText(/age/i), '25');
      await user.click(screen.getByRole('radio', { name: /intermediate/i }));
      await user.click(screen.getByRole('button', { name: /4-5 days/i }));
      await user.click(screen.getByRole('radio', { name: /no.*injur/i }));

      // Select "Basic Equipment"
      const basicEquipmentButton = screen.getByRole('button', { name: /^Basic Equipment/i });
      await user.click(basicEquipmentButton);

      // Select some equipment items
      const dumbbellButton = screen.getByRole('button', { name: /^Dumbbell$/i });
      const barbellButton = screen.getByRole('button', { name: /^Barbell$/i });

      await user.click(dumbbellButton);
      await user.click(barbellButton);

      // Submit form
      const submitButton = screen.getByRole('button', { name: /submit/i });
      await user.click(submitButton);

      // Verify items were submitted
      await waitFor(() => {
        expect(mockSubmit).toHaveBeenCalledWith(
          expect.objectContaining({
            equipment: ['basic-equipment'],
            equipmentItems: expect.arrayContaining(['dumbbell', 'barbell']),
          })
        );
      });
    });
  });

  describe('Equipment Items Selection - Story 19.6 (Multiple Selection)', () => {
    it('should allow selecting multiple equipment items from the list', async () => {
      const user = userEvent.setup();
      render(<AssessmentForm onSubmit={vi.fn()} />);

      // Select "Basic Equipment" to show follow-up
      const basicEquipmentButton = screen.getByRole('button', { name: /^Basic Equipment/i });
      await user.click(basicEquipmentButton);

      // Select multiple items
      const dumbbellButton = screen.getByRole('button', { name: /^Dumbbell$/i });
      const barbellButton = screen.getByRole('button', { name: /^Barbell$/i });
      const kettlebellButton = screen.getByRole('button', { name: /^Kettlebell$/i });

      await user.click(dumbbellButton);
      await user.click(barbellButton);
      await user.click(kettlebellButton);

      // All three should show visual indication of selection
      await waitFor(() => {
        expect(dumbbellButton.closest('[class*="MuiCard"]')).toHaveStyle({
          borderColor: expect.stringContaining('primary'),
        });
        expect(barbellButton.closest('[class*="MuiCard"]')).toHaveStyle({
          borderColor: expect.stringContaining('primary'),
        });
        expect(kettlebellButton.closest('[class*="MuiCard"]')).toHaveStyle({
          borderColor: expect.stringContaining('primary'),
        });
      });
    });

    it('should visually indicate selected equipment items (Story 19.6 AC 1)', async () => {
      const user = userEvent.setup();
      render(<AssessmentForm onSubmit={vi.fn()} />);

      // Select "Basic Equipment"
      const basicEquipmentButton = screen.getByRole('button', { name: /^Basic Equipment/i });
      await user.click(basicEquipmentButton);

      // Select a dumbbell
      const dumbbellButton = screen.getByRole('button', { name: /^Dumbbell$/i });
      await user.click(dumbbellButton);

      // Should show visual indication
      const dumbbellCard = dumbbellButton.closest('[class*="MuiCard"]');
      expect(dumbbellCard).toHaveStyle({
        borderColor: expect.stringContaining('primary'),
      });

      // CheckCircle icon should appear
      const checkIcon = dumbbellButton.querySelector('[data-testid="CheckCircleIcon"]');
      expect(checkIcon).toBeInTheDocument();
    });

    it('should deselect an item when clicking it again (Story 19.6 AC 2)', async () => {
      const user = userEvent.setup();
      render(<AssessmentForm onSubmit={vi.fn()} />);

      // Select "Basic Equipment"
      const basicEquipmentButton = screen.getByRole('button', { name: /^Basic Equipment/i });
      await user.click(basicEquipmentButton);

      // Select dumbbell
      const dumbbellButton = screen.getByRole('button', { name: /^Dumbbell$/i });
      await user.click(dumbbellButton);

      // Verify it's selected
      let dumbbellCard = dumbbellButton.closest('[class*="MuiCard"]');
      expect(dumbbellCard).toHaveStyle({
        borderColor: expect.stringContaining('primary'),
      });

      // Click again to deselect
      await user.click(dumbbellButton);

      // Should return to unselected state
      dumbbellCard = dumbbellButton.closest('[class*="MuiCard"]');
      expect(dumbbellCard).toHaveStyle({
        borderColor: expect.stringContaining('divider'),
      });

      // CheckCircle icon should be gone
      const checkIcon = dumbbellButton.querySelector('[data-testid="CheckCircleIcon"]');
      expect(checkIcon).not.toBeInTheDocument();
    });

    it('should allow adding custom equipment item (Story 19.6 AC 3)', async () => {
      const user = userEvent.setup();
      const mockSubmit = vi.fn().mockResolvedValue({ success: true });
      render(<AssessmentForm onSubmit={mockSubmit} />);

      // Fill in all required fields
      await user.click(screen.getByRole('button', { name: /select football/i }));
      await user.type(screen.getByLabelText(/age/i), '25');
      await user.click(screen.getByRole('radio', { name: /intermediate/i }));
      await user.click(screen.getByRole('button', { name: /4-5 days/i }));
      await user.click(screen.getByRole('radio', { name: /no.*injur/i }));

      // Select "Basic Equipment"
      const basicEquipmentButton = screen.getByRole('button', { name: /^Basic Equipment/i });
      await user.click(basicEquipmentButton);

      // Look for custom equipment input - should exist in follow-up section
      const customInput = screen.getByPlaceholderText(/e\.g\., Cable machine/i) as HTMLInputElement;
      expect(customInput).toBeInTheDocument();

      // Type a custom equipment item and press Enter (story 19.6 AC3 says enter text and add it)
      await user.type(customInput, 'Cable machine{Enter}');

      // Submit the form
      const submitButton = screen.getByRole('button', { name: /submit/i });
      await user.click(submitButton);

      // Verify the custom item was included in the submission
      await waitFor(() => {
        expect(mockSubmit).toHaveBeenCalledWith(
          expect.objectContaining({
            equipment: ['basic-equipment'],
            equipmentItems: expect.arrayContaining(['cable-machine']),
          })
        );
      });
    });

    it('should show validation error when no equipment items selected for basic equipment (Story 19.6 AC 4)', async () => {
      const user = userEvent.setup();
      const mockSubmit = vi.fn().mockResolvedValue({ success: true });
      render(<AssessmentForm onSubmit={mockSubmit} />);

      // Fill in all required fields
      await user.click(screen.getByRole('button', { name: /select football/i }));
      await user.type(screen.getByLabelText(/age/i), '25');
      await user.click(screen.getByRole('radio', { name: /intermediate/i }));
      await user.click(screen.getByRole('button', { name: /4-5 days/i }));
      await user.click(screen.getByRole('radio', { name: /no.*injur/i }));

      // Select "Basic Equipment" but don't select any items
      const basicEquipmentButton = screen.getByRole('button', { name: /^Basic Equipment/i });
      await user.click(basicEquipmentButton);

      // Try to submit
      const submitButton = screen.getByRole('button', { name: /submit/i });
      expect(submitButton).toBeDisabled();
    });

    it('should show required equipment items error message when trying to submit without selections', async () => {
      const user = userEvent.setup();
      render(<AssessmentForm onSubmit={vi.fn()} />);

      // Select "Basic Equipment"
      const basicEquipmentButton = screen.getByRole('button', { name: /^Basic Equipment/i });
      await user.click(basicEquipmentButton);

      // Wait for follow-up to appear
      await waitFor(() => {
        expect(
          screen.getByText(/please specify which equipment items you have/i)
        ).toBeInTheDocument();
      });

      // Submit button should be disabled because no items are selected
      const submitButton = screen.getByRole('button', { name: /submit/i });
      expect(submitButton).toBeDisabled();

      // When error is shown, it should contain the specific message
      // This will be shown once we implement validation
    });

    it('should enable submit button once at least one equipment item is selected (Story 19.6 AC 4)', async () => {
      const user = userEvent.setup();
      const mockSubmit = vi.fn().mockResolvedValue({ success: true });
      render(<AssessmentForm onSubmit={mockSubmit} />);

      // Fill in all required fields
      await user.click(screen.getByRole('button', { name: /select football/i }));
      await user.type(screen.getByLabelText(/age/i), '25');
      await user.click(screen.getByRole('radio', { name: /intermediate/i }));
      await user.click(screen.getByRole('button', { name: /4-5 days/i }));
      await user.click(screen.getByRole('radio', { name: /no.*injur/i }));

      // Select "Basic Equipment"
      const basicEquipmentButton = screen.getByRole('button', { name: /^Basic Equipment/i });
      await user.click(basicEquipmentButton);

      // Submit should still be disabled (no items selected)
      let submitButton = screen.getByRole('button', { name: /submit/i });
      expect(submitButton).toBeDisabled();

      // Select an equipment item
      const dumbbellButton = screen.getByRole('button', { name: /^Dumbbell$/i });
      await user.click(dumbbellButton);

      // Now submit should be enabled
      submitButton = screen.getByRole('button', { name: /submit/i });
      await waitFor(() => {
        expect(submitButton).toBeEnabled();
      });
    });

    it('should submit equipment items with basic equipment selection', async () => {
      const user = userEvent.setup();
      const mockSubmit = vi.fn().mockResolvedValue({ success: true });
      render(<AssessmentForm onSubmit={mockSubmit} />);

      // Fill in all required fields
      await user.click(screen.getByRole('button', { name: /select football/i }));
      await user.type(screen.getByLabelText(/age/i), '25');
      await user.click(screen.getByRole('radio', { name: /intermediate/i }));
      await user.click(screen.getByRole('button', { name: /4-5 days/i }));
      await user.click(screen.getByRole('radio', { name: /no.*injur/i }));

      // Select "Basic Equipment"
      const basicEquipmentButton = screen.getByRole('button', { name: /^Basic Equipment/i });
      await user.click(basicEquipmentButton);

      // Select items
      const dumbbellButton = screen.getByRole('button', { name: /^Dumbbell$/i });
      const barbellButton = screen.getByRole('button', { name: /^Barbell$/i });
      await user.click(dumbbellButton);
      await user.click(barbellButton);

      // Submit
      const submitButton = screen.getByRole('button', { name: /submit/i });
      await user.click(submitButton);

      // Verify submission includes equipment items
      await waitFor(() => {
        expect(mockSubmit).toHaveBeenCalledWith(
          expect.objectContaining({
            equipment: ['basic-equipment'],
            equipmentItems: expect.arrayContaining(['dumbbell', 'barbell']),
          })
        );
      });
    });

    it('should not include equipmentItems in submission for non-basic equipment', async () => {
      const user = userEvent.setup();
      const mockSubmit = vi.fn().mockResolvedValue({ success: true });
      render(<AssessmentForm onSubmit={mockSubmit} />);

      // Fill in all required fields
      await user.click(screen.getByRole('button', { name: /select football/i }));
      await user.type(screen.getByLabelText(/age/i), '25');
      await user.click(screen.getByRole('radio', { name: /intermediate/i }));
      await user.click(screen.getByRole('button', { name: /4-5 days/i }));
      await user.click(screen.getByRole('radio', { name: /no.*injur/i }));

      // Select "No Equipment"
      const noEquipmentButton = screen.getByRole('button', { name: /^No Equipment/i });
      await user.click(noEquipmentButton);

      // Submit
      const submitButton = screen.getByRole('button', { name: /submit/i });
      await user.click(submitButton);

      // Verify submission does NOT include equipmentItems
      await waitFor(() => {
        expect(mockSubmit).toHaveBeenCalledWith(
          expect.objectContaining({
            equipment: ['no-equipment'],
          })
        );
        // equipmentItems should not be in the call
        const callArgs = mockSubmit.mock.calls[0][0];
        expect(callArgs).not.toHaveProperty('equipmentItems');
      });
    });
  });

  describe('Accessibility', () => {
    it('should have proper form labels and aria attributes', () => {
      render(<AssessmentForm onSubmit={vi.fn()} />);

      // Age field should have proper label
      const ageInput = screen.getByLabelText(/age/i);
      expect(ageInput).toHaveAttribute('type', 'number');
      expect(ageInput).toHaveAttribute('required');

      // Form should have proper structure
      const form = screen.getByRole('form');
      expect(form).toBeInTheDocument();
    });

    it('should announce errors to screen readers', async () => {
      const user = userEvent.setup();
      render(<AssessmentForm onSubmit={vi.fn()} />);

      const ageInput = screen.getByLabelText(/age/i);
      await user.type(ageInput, '12');
      await user.tab();

      await waitFor(() => {
        const errorMessage = screen.getByText(/you must be at least 13 years old/i);
        expect(errorMessage).toBeInTheDocument();
        // Error should be associated with input via aria-describedby
        expect(ageInput).toHaveAttribute('aria-invalid', 'true');
      });
    });
  });
});<|MERGE_RESOLUTION|>--- conflicted
+++ resolved
@@ -140,14 +140,6 @@
       const submitButton = screen.getByRole('button', { name: /submit/i });
       await user.click(submitButton);
 
-<<<<<<< HEAD
-      // Button should show loading state
-      // Use waitFor to handle async state updates
-      await waitFor(() => {
-        expect(submitButton).toBeDisabled();
-        expect(screen.getByRole('progressbar')).toBeInTheDocument();
-      });
-=======
       // Wait for the progress bar to appear - this confirms we're in loading state
       await screen.findByRole('progressbar');
 
@@ -159,7 +151,6 @@
 
       // Resolve the promise to clean up
       resolveSubmit!({ success: true });
->>>>>>> 3b2de6b1
     });
 
     it('should call onSubmit with form data when submitted', async () => {
